--- conflicted
+++ resolved
@@ -462,11 +462,7 @@
 		};
 
 		let mut checker = Checker::new_with_args(HashSet::new(), 0, functions);
-<<<<<<< HEAD
-		assert_eq!(checker.check_function(&bar), Err(("foo returns 2 values but left side is of size 1".to_string())));
-=======
 		assert_eq!(checker.check_function(bar), Err("foo returns 2 values but left side is of size 1".to_string()));
->>>>>>> 84271694
 	}
 
 	#[test]
@@ -498,11 +494,7 @@
 		};
 
 		let mut checker = Checker::new_with_args(HashSet::new(), 0, functions);
-<<<<<<< HEAD
-		assert_eq!(checker.check_function(&bar), Err(("foo returns 2 values but is called outside of a definition".to_string())));
-=======
 		assert_eq!(checker.check_function(bar), Err("foo returns 2 values but is called outside of a definition".to_string()));
->>>>>>> 84271694
 	}
 
 	#[test]
@@ -523,11 +515,7 @@
 		};
 
 		let mut checker = Checker::new_with_args(HashSet::new(), 0, HashSet::new());
-<<<<<<< HEAD
-		assert_eq!(checker.check_function(&bar), Err(("Function definition for function foo with 0 argument(s) not found.".to_string())));
-=======
 		assert_eq!(checker.check_function(bar), Err("Function definition for function foo with 0 argument(s) not found.".to_string()));
->>>>>>> 84271694
 	}
 
 	#[test]
@@ -548,11 +536,7 @@
 		};
 
 		let mut checker = Checker::new_with_args(HashSet::new(), 0, HashSet::new());
-<<<<<<< HEAD
-		assert_eq!(checker.check_function(&bar), Err(("Function definition for function foo with 0 argument(s) not found.".to_string())));
-=======
 		assert_eq!(checker.check_function(bar), Err("Function definition for function foo with 0 argument(s) not found.".to_string()));
->>>>>>> 84271694
 	}
 
 	#[test]
@@ -575,11 +559,7 @@
 		};
 
 		let mut checker = Checker::new_with_args(HashSet::new(), 0, HashSet::new());
-<<<<<<< HEAD
-		assert_eq!(checker.check_function(&bar), Err(("a is undefined".to_string())));
-=======
 		assert_eq!(checker.check_function(bar), Err("a is undefined".to_string()));
->>>>>>> 84271694
 	}
 
 	#[test]
