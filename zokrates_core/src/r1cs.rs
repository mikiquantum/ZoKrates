//! Module containing necessary functions to convert a flattened program or expression to r1cs.
//!
//! @file r1cs.rs
//! @author Dennis Kuhnert <dennis.kuhnert@campus.tu-berlin.de>
//! @author Jacob Eberhardt <jacob.eberhardt@tu-berlin.de
//! @date 2017

use std::collections::HashMap;
use std::mem;
use flat_absy::*;
use flat_absy::FlatExpression::*;
use field::Field;

/// Returns a vector of summands of the given `FlatExpression`.
///
/// # Arguments
///
/// * `expr` - `FlatExpression` to be split to summands.
///
/// # Example
///
/// a + 2*b + (c - d) -> [a, 2*b, c-d]
fn get_summands<T: Field>(expr: &FlatExpression<T>) -> Vec<&FlatExpression<T>> {
    let mut trace = Vec::new();
    let mut add = Vec::new();
    trace.push(expr);
    loop {
        if let Some(e) = trace.pop() {
            match *e {
                ref e @ Number(_) | ref e @ Identifier(_) | ref e @ Mult(..) | ref e @ Sub(..)
                    if e.is_linear() =>
                {
                    add.push(e)
                }
                Add(ref l, ref r) => {
                    trace.push(l);
                    trace.push(r);
                }
                ref e => panic!("Not covered: {}", e),
            }
        } else {
            return add;
        }
    }
}

/// Returns a `HashMap` containing variables and the number of occurrences
///
/// # Arguments
///
/// * `expr` - FlatExpression only containing Numbers, Variables, Add and Mult
///
/// # Example
///
/// `7 * x + 4 * y + x` -> { x => 8, y = 4 }
fn count_variables_add<T: Field>(expr: &FlatExpression<T>) -> HashMap<String, T> {
    let summands = get_summands(expr);
    let mut count = HashMap::new();
    for s in summands {
        match *s {
            Number(ref x) => {
                let num = count.entry("~one".to_string()).or_insert(T::zero());
                *num = num.clone() + x;
            }
            Identifier(ref v) => {
                let num = count.entry(v.to_string()).or_insert(T::zero());
                *num = num.clone() + T::one();
            }
            Mult(box Number(ref x1), box Number(ref x2)) => {
                let num = count.entry("~one".to_string()).or_insert(T::zero());
                *num = num.clone() + x1 + x2;
            }
            Mult(box Number(ref x), box Identifier(ref v)) |
            Mult(box Identifier(ref v), box Number(ref x)) => {
                let num = count.entry(v.to_string()).or_insert(T::zero());
                *num = num.clone() + x;
            }
            ref e => panic!("Not covered: {}", e),
        }
    }
    count
}

/// Returns an equation equivalent to `lhs == rhs` only using `Add` and `Mult`
///
/// # Arguments
///
/// * `lhs` - Left hand side of the equation
/// * `rhs` - Right hand side of the equation
fn swap_sub<T: Field>(lhs: &FlatExpression<T>, rhs: &FlatExpression<T>) -> (FlatExpression<T>, FlatExpression<T>) {
    let mut left = get_summands(lhs);
    let mut right = get_summands(rhs);
    let mut run = true;
    while run {
        run = false;
        for i in 0..left.len() {
            match *left[i] {
                ref e @ Number(_) | ref e @ Identifier(_) | ref e @ Mult(..) if e.is_linear() => {}
                Sub(ref l, ref r) => {
                    run = true;
                    left.swap_remove(i);
                    left.extend(get_summands(l));
                    right.extend(get_summands(r));
                }
                ref e => panic!("Unexpected: {}", e),
            }
        }
        for i in 0..right.len() {
            match *right[i] {
                ref e @ Number(_) | ref e @ Identifier(_) | ref e @ Mult(..) if e.is_linear() => {}
                Sub(ref l, ref r) => {
                    run = true;
                    right.swap_remove(i);
                    right.extend(get_summands(l));
                    left.extend(get_summands(r));
                }
                ref e => panic!("Unexpected: {}", e),
            }
        }
    }
    if let Some(left_init) = left.pop() {
        if let Some(right_init) = right.pop() {
            return (
                left.iter()
                    .fold(left_init.clone(), |acc, &x| Add(box acc, box x.clone())),
                right
                    .iter()
                    .fold(right_init.clone(), |acc, &x| Add(box acc, box x.clone())),
            );
        }
    }
    panic!("Unexpected");
}

/// Calculates one R1CS row representation for `linear_expr` = `expr`.
/// (<C,x> = <A,x>*<B,x>)
///
/// # Arguments
///
/// * `linear_expr` - Left hand side of the equation, has to be linear
/// * `expr` - Right hand side of the equation
/// * `variables` - A mutual vector that contains all existing variables. Not found variables will be added.
/// * `a_row` - Result row of matrix A
/// * `b_row` - Result row of matrix B
/// * `c_row` - Result row of matrix C
fn r1cs_expression<T: Field>(
    linear_expr: FlatExpression<T>,
    expr: FlatExpression<T>,
    variables: &mut HashMap<String, usize>,
    a_row: &mut Vec<(usize, T)>,
    b_row: &mut Vec<(usize, T)>,
    c_row: &mut Vec<(usize, T)>,
) {
    assert!(linear_expr.is_linear());

    match expr {
        e @ Add(..) | e @ Sub(..) => {
            let (lhs, rhs) = swap_sub(&linear_expr, &e);
            for (key, value) in count_variables_add(&rhs) {
                a_row.push((provide_variable_idx(variables, &key), value));
            }
            b_row.push((0, T::one()));
            for (key, value) in count_variables_add(&lhs) {
                c_row.push((provide_variable_idx(variables, &key), value));
            }
        }
        Mult(lhs, rhs) => {
            match lhs {
                box Number(x) => a_row.push((0, x)),
                box Identifier(x) => a_row.push((provide_variable_idx(variables, &x), T::one())),
                box e @ Add(..) => for (key, value) in count_variables_add(&e) {
                    a_row.push((provide_variable_idx(variables, &key), value));
                },
                e @ _ => panic!("Not flattened: {}", e),
            };
            match rhs {
                box Number(x) => b_row.push((0, x)),
                box Identifier(x) => b_row.push((provide_variable_idx(variables, &x), T::one())),
                box e @ Add(..) => for (key, value) in count_variables_add(&e) {
                    b_row.push((provide_variable_idx(variables, &key), value));
                },
                e @ _ => panic!("Not flattened: {}", e),
            };
            for (key, value) in count_variables_add(&linear_expr) {
                c_row.push((provide_variable_idx(variables, &key), value));
            }
        }
        Div(lhs, rhs) => {
            // a / b = c --> c * b = a
            match lhs {
                box Number(x) => c_row.push((0, x)),
                box Identifier(x) => c_row.push((provide_variable_idx(variables, &x), T::one())),
                box e @ Add(..) => for (key, value) in count_variables_add(&e) {
                    c_row.push((provide_variable_idx(variables, &key), value));
                },
                box e @ Sub(..) => {
                    return r1cs_expression(
                        Mult(box linear_expr, rhs),
                        e,
                        variables,
                        a_row,
                        b_row,
                        c_row,
                    )
                }
                box Mult(box Number(ref x1), box Number(ref x2)) => {
                    c_row.push((0, x1.clone() * x2))
                }
                box Mult(box Number(ref x), box Identifier(ref v)) |
                box Mult(box Identifier(ref v), box Number(ref x)) => {
                    c_row.push((provide_variable_idx(variables, v), x.clone()))
                }
                e @ _ => panic!("(lhs) not supported: {:?}", e),
            };
            match rhs {
                box Number(x) => b_row.push((0, x)),
                box Identifier(x) => b_row.push((provide_variable_idx(variables, &x), T::one())),
                box Mult(box Number(ref x1), box Number(ref x2)) => {
                    b_row.push((0, x1.clone() * x2))
                }
                box Mult(box Number(ref x), box Identifier(ref v)) |
                box Mult(box Identifier(ref v), box Number(ref x)) => {
                    b_row.push((provide_variable_idx(variables, v), x.clone()))
                }
                e @ _ => panic!("(rhs) not supported: {:?}", e),
            };
            for (key, value) in count_variables_add(&linear_expr) {
                a_row.push((provide_variable_idx(variables, &key), value));
            }
        }
        Identifier(var) => {
            a_row.push((provide_variable_idx(variables, &var), T::one()));
            b_row.push((0, T::one()));
            for (key, value) in count_variables_add(&linear_expr) {
                c_row.push((provide_variable_idx(variables, &key), value));
            }
        }
        Number(x) => {
            a_row.push((0, x));
            b_row.push((0, T::one()));
            for (key, value) in count_variables_add(&linear_expr) {
                c_row.push((provide_variable_idx(variables, &key), value));
            }
        }
    }
}

/// Returns the index of `var` in `variables`, adding `var` with incremented index if it not yet exists.
///
/// # Arguments
///
/// * `variables` - A mutual map that maps all existing variables to their index.
/// * `var` - Variable to be searched for.
fn provide_variable_idx(variables: &mut HashMap<String, usize>, var: &String) -> usize {
    let index = variables.len();
    *variables.entry(var.to_string()).or_insert(index)
}

/// Calculates one R1CS row representation of a program and returns (V, A, B, C) so that:
/// * `V` contains all used variables and the index in the vector represents the used number in `A`, `B`, `C`
/// * `<A,x>*<B,x> = <C,x>` for a witness `x`
///
/// # Arguments
///
/// * `prog` - The program the representation is calculated for.
pub fn r1cs_program<T: Field>(
    prog: &FlatProg<T>,
) -> (
    Vec<String>,
    usize,
    Vec<Vec<(usize, T)>>,
    Vec<Vec<(usize, T)>>,
    Vec<Vec<(usize, T)>>,
) {
    let mut variables: HashMap<String, usize> = HashMap::new();
    provide_variable_idx(&mut variables, &"~one".to_string());
    let mut a: Vec<Vec<(usize, T)>> = Vec::new();
    let mut b: Vec<Vec<(usize, T)>> = Vec::new();
    let mut c: Vec<Vec<(usize, T)>> = Vec::new();

    //Only the main function is relevant in this step, since all calls to other functions were resolved during flattening
    let main = prog.functions
        .iter()
        .find(|x: &&FlatFunction<T>| x.id == "main".to_string())
        .unwrap();
    for x in main.arguments.iter().filter(|x| !x.private) {
        provide_variable_idx(&mut variables, &x.id.to_string());
    }

    // ~out is added after main's arguments as we want variables (columns)
    // in the r1cs to be aligned like "public inputs | private inputs"
<<<<<<< HEAD
    
    let main_return_count = main.signature.outputs.iter().map(|t| t.get_primitive_count()).fold(0, |acc, x| acc + x);

    for i in 0..main_return_count {
        variables.push(format!("~out_{}", i).to_string());
=======
    for i in 0..main.return_count {
        provide_variable_idx(&mut variables, &format!("~out_{}", i).to_string());
>>>>>>> 580a8085
    }

    // position where private part of witness starts
    let private_inputs_offset = variables.len();

    for def in &main.statements {
        match *def {
            FlatStatement::Return(ref list) => {
                for (i, val) in list.expressions.iter().enumerate() {
                    let mut a_row: Vec<(usize, T)> = Vec::new();
                    let mut b_row: Vec<(usize, T)> = Vec::new();
                    let mut c_row: Vec<(usize, T)> = Vec::new();
                    r1cs_expression(
                        Identifier(format!("~out_{}", i).to_string()),
                        val.clone(),
                        &mut variables,
                        &mut a_row,
                        &mut b_row,
                        &mut c_row,
                    );
                    a.push(a_row);
                    b.push(b_row);
                    c.push(c_row);
                }
            },
            FlatStatement::Definition(ref id, ref rhs) => {
                let mut a_row: Vec<(usize, T)> = Vec::new();
                let mut b_row: Vec<(usize, T)> = Vec::new();
                let mut c_row: Vec<(usize, T)> = Vec::new();
                r1cs_expression(
                    FlatExpression::Identifier(id.to_string()),
                    rhs.clone(),
                    &mut variables,
                    &mut a_row,
                    &mut b_row,
                    &mut c_row,
                );
                a.push(a_row);
                b.push(b_row);
                c.push(c_row);
            },
            FlatStatement::Condition(ref expr1, ref expr2) => {
                let mut a_row: Vec<(usize, T)> = Vec::new();
                let mut b_row: Vec<(usize, T)> = Vec::new();
                let mut c_row: Vec<(usize, T)> = Vec::new();
                r1cs_expression(
                    expr1.clone(),
                    expr2.clone(),
                    &mut variables,
                    &mut a_row,
                    &mut b_row,
                    &mut c_row,
                );
                a.push(a_row);
                b.push(b_row);
                c.push(c_row);
            },
            FlatStatement::Directive(..) => continue
        }
    }
    // Convert map back into list ordered by index
    let mut variables_list = vec!["".to_string(); variables.len()];
    for (k, v) in variables.drain() {
        assert_eq!(variables_list[v], "");
        mem::replace(&mut variables_list[v], k);
    }
    (variables_list, private_inputs_offset, a, b, c)
}

#[cfg(test)]
mod tests {
    use super::*;
    use field::FieldPrime;
    use std::cmp::Ordering;

    /// Sort function for tuples `(x, y)` which sorts based on `x` first.
    /// If `x` is equal, `y` is used for comparison.
    fn sort_tup<A: Ord, B: Ord>(a: &(A, B), b: &(A, B)) -> Ordering {
        if a.0 == b.0 {
            a.1.cmp(&b.1)
        } else {
            a.0.cmp(&b.0)
        }
    }

    #[cfg(test)]
    mod r1cs_expression {
        use super::*;

        #[test]
        fn add() {
            // x = y + 5
            let lhs = Identifier(String::from("x"));
            let rhs = Add(
                box Identifier(String::from("y")),
                box Number(FieldPrime::from(5)),
            );
            let mut variables: HashMap<String, usize> = HashMap::new();
            variables.insert("~one".to_string(), 0);
            variables.insert("x".to_string(), 1);
            variables.insert("y".to_string(), 2);
            let mut a_row: Vec<(usize, FieldPrime)> = Vec::new();
            let mut b_row: Vec<(usize, FieldPrime)> = Vec::new();
            let mut c_row: Vec<(usize, FieldPrime)> = Vec::new();

            r1cs_expression(lhs, rhs, &mut variables, &mut a_row, &mut b_row, &mut c_row);
            a_row.sort_by(sort_tup);
            b_row.sort_by(sort_tup);
            c_row.sort_by(sort_tup);
            assert_eq!(
                vec![(0, FieldPrime::from(5)), (2, FieldPrime::from(1))],
                a_row
            );
            assert_eq!(vec![(0, FieldPrime::from(1))], b_row);
            assert_eq!(vec![(1, FieldPrime::from(1))], c_row);
        }

        #[test]
        fn add_sub_mix() {
            // (x + y) - ((z + 3*x) - y) == (x - y) + ((2*x - 4*y) + (4*y - 2*z))
            // --> (x + y) + y + 4y + 2z + y == x + 2x + 4y + (z + 3x)
            // <=> x + 7*y + 2*z == 6*x + 4y + z
            let lhs = Sub(
                box Add(
                    box Identifier(String::from("x")),
                    box Identifier(String::from("y")),
                ),
                box Sub(
                    box Add(
                        box Identifier(String::from("z")),
                        box Mult(
                            box Number(FieldPrime::from(3)),
                            box Identifier(String::from("x")),
                        ),
                    ),
                    box Identifier(String::from("y")),
                ),
            );
            let rhs = Add(
                box Sub(
                    box Identifier(String::from("x")),
                    box Identifier(String::from("y")),
                ),
                box Add(
                    box Sub(
                        box Mult(
                            box Number(FieldPrime::from(2)),
                            box Identifier(String::from("x")),
                        ),
                        box Mult(
                            box Number(FieldPrime::from(4)),
                            box Identifier(String::from("y")),
                        ),
                    ),
                    box Sub(
                        box Mult(
                            box Number(FieldPrime::from(4)),
                            box Identifier(String::from("y")),
                        ),
                        box Mult(
                            box Number(FieldPrime::from(2)),
                            box Identifier(String::from("z")),
                        ),
                    ),
                ),
            );
            let mut variables: HashMap<String, usize> = HashMap::new();
            variables.insert("~one".to_string(), 0);
            variables.insert("x".to_string(), 1);
            variables.insert("y".to_string(), 2);
            variables.insert("z".to_string(), 3);
            let mut a_row: Vec<(usize, FieldPrime)> = Vec::new();
            let mut b_row: Vec<(usize, FieldPrime)> = Vec::new();
            let mut c_row: Vec<(usize, FieldPrime)> = Vec::new();

            r1cs_expression(lhs, rhs, &mut variables, &mut a_row, &mut b_row, &mut c_row);
            a_row.sort_by(sort_tup);
            b_row.sort_by(sort_tup);
            c_row.sort_by(sort_tup);
            assert_eq!(
                vec![
                    (1, FieldPrime::from(6)),
                    (2, FieldPrime::from(4)),
                    (3, FieldPrime::from(1)),
                ],
                a_row
            );
            assert_eq!(vec![(0, FieldPrime::from(1))], b_row);
            assert_eq!(
                vec![
                    (1, FieldPrime::from(1)),
                    (2, FieldPrime::from(7)),
                    (3, FieldPrime::from(2)),
                ],
                c_row
            );
        }

        #[test]
        fn sub() {
            // 7 * x + y == 3 * y - z * 6
            let lhs = Add(
                box Mult(
                    box Number(FieldPrime::from(7)),
                    box Identifier(String::from("x")),
                ),
                box Identifier(String::from("y")),
            );
            let rhs = Sub(
                box Mult(
                    box Number(FieldPrime::from(3)),
                    box Identifier(String::from("y")),
                ),
                box Mult(
                    box Identifier(String::from("z")),
                    box Number(FieldPrime::from(6)),
                ),
            );
            let mut variables: HashMap<String, usize> = HashMap::new();
            variables.insert("~one".to_string(), 0);
            variables.insert("x".to_string(), 1);
            variables.insert("y".to_string(), 2);
            variables.insert("z".to_string(), 3);
            let mut a_row: Vec<(usize, FieldPrime)> = Vec::new();
            let mut b_row: Vec<(usize, FieldPrime)> = Vec::new();
            let mut c_row: Vec<(usize, FieldPrime)> = Vec::new();

            r1cs_expression(lhs, rhs, &mut variables, &mut a_row, &mut b_row, &mut c_row);
            a_row.sort_by(sort_tup);
            b_row.sort_by(sort_tup);
            c_row.sort_by(sort_tup);
            assert_eq!(vec![(2, FieldPrime::from(3))], a_row); // 3 * y
            assert_eq!(vec![(0, FieldPrime::from(1))], b_row); // 1
            assert_eq!(
                vec![
                    (1, FieldPrime::from(7)),
                    (2, FieldPrime::from(1)),
                    (3, FieldPrime::from(6)),
                ],
                c_row
            ); // (7 * x + y) + z * 6
        }

        #[test]
        fn sub_multiple() {
            // (((3 * y) - (z * 2)) - (x * 12)) == (a - x)
            // --> 3*y + x == a + 12*x + 2*z
            let lhs = Sub(
                box Sub(
                    box Mult(
                        box Number(FieldPrime::from(3)),
                        box Identifier(String::from("y")),
                    ),
                    box Mult(
                        box Identifier(String::from("z")),
                        box Number(FieldPrime::from(2)),
                    ),
                ),
                box Mult(
                    box Identifier(String::from("x")),
                    box Number(FieldPrime::from(12)),
                ),
            );
            let rhs = Sub(
                box Identifier(String::from("a")),
                box Identifier(String::from("x")),
            );
            let mut variables: HashMap<String, usize> = HashMap::new();
            variables.insert("~one".to_string(), 0);
            variables.insert("x".to_string(), 1);
            variables.insert("y".to_string(), 2);
            variables.insert("z".to_string(), 3);
            variables.insert("a".to_string(), 4);
            let mut a_row: Vec<(usize, FieldPrime)> = Vec::new();
            let mut b_row: Vec<(usize, FieldPrime)> = Vec::new();
            let mut c_row: Vec<(usize, FieldPrime)> = Vec::new();

            r1cs_expression(lhs, rhs, &mut variables, &mut a_row, &mut b_row, &mut c_row);
            a_row.sort_by(sort_tup);
            b_row.sort_by(sort_tup);
            c_row.sort_by(sort_tup);
            assert_eq!(
                vec![
                    (1, FieldPrime::from(12)),
                    (3, FieldPrime::from(2)),
                    (4, FieldPrime::from(1)),
                ],
                a_row
            ); // a + 12*x + 2*z
            assert_eq!(vec![(0, FieldPrime::from(1))], b_row); // 1
            assert_eq!(
                vec![(1, FieldPrime::from(1)), (2, FieldPrime::from(3))],
                c_row
            ); // 3*y + x
        }

        #[test]
        fn add_mult() {
            // 4 * b + 3 * a + 3 * c == (3 * a + 6 * b + 4 * c) * (31 * a + 4 * c)
            let lhs = Add(
                box Add(
                    box Mult(
                        box Number(FieldPrime::from(4)),
                        box Identifier(String::from("b")),
                    ),
                    box Mult(
                        box Number(FieldPrime::from(3)),
                        box Identifier(String::from("a")),
                    ),
                ),
                box Mult(
                    box Number(FieldPrime::from(3)),
                    box Identifier(String::from("c")),
                ),
            );
            let rhs = Mult(
                box Add(
                    box Add(
                        box Mult(
                            box Number(FieldPrime::from(3)),
                            box Identifier(String::from("a")),
                        ),
                        box Mult(
                            box Number(FieldPrime::from(6)),
                            box Identifier(String::from("b")),
                        ),
                    ),
                    box Mult(
                        box Number(FieldPrime::from(4)),
                        box Identifier(String::from("c")),
                    ),
                ),
                box Add(
                    box Mult(
                        box Number(FieldPrime::from(31)),
                        box Identifier(String::from("a")),
                    ),
                    box Mult(
                        box Number(FieldPrime::from(4)),
                        box Identifier(String::from("c")),
                    ),
                ),
            );
            let mut variables: HashMap<String, usize> = HashMap::new();
            variables.insert("~one".to_string(), 0);
            variables.insert("a".to_string(), 1);
            variables.insert("b".to_string(), 2);
            variables.insert("c".to_string(), 3);
            let mut a_row: Vec<(usize, FieldPrime)> = Vec::new();
            let mut b_row: Vec<(usize, FieldPrime)> = Vec::new();
            let mut c_row: Vec<(usize, FieldPrime)> = Vec::new();

            r1cs_expression(lhs, rhs, &mut variables, &mut a_row, &mut b_row, &mut c_row);
            a_row.sort_by(sort_tup);
            b_row.sort_by(sort_tup);
            c_row.sort_by(sort_tup);
            assert_eq!(
                vec![
                    (1, FieldPrime::from(3)),
                    (2, FieldPrime::from(6)),
                    (3, FieldPrime::from(4)),
                ],
                a_row
            );
            assert_eq!(
                vec![(1, FieldPrime::from(31)), (3, FieldPrime::from(4))],
                b_row
            );
            assert_eq!(
                vec![
                    (1, FieldPrime::from(3)),
                    (2, FieldPrime::from(4)),
                    (3, FieldPrime::from(3)),
                ],
                c_row
            );
        }

        #[test]
        fn div() {
            // x = (3 * x) / (y * 6) --> x * (y * 6) = 3 * x
            let lhs = Identifier(String::from("x"));
            let rhs = Div(
                box Mult(
                    box Number(FieldPrime::from(3)),
                    box Identifier(String::from("x")),
                ),
                box Mult(
                    box Identifier(String::from("y")),
                    box Number(FieldPrime::from(6)),
                ),
            );
            let mut variables: HashMap<String, usize> = HashMap::new();
            variables.insert("~one".to_string(), 0);
            variables.insert("x".to_string(), 1);
            variables.insert("y".to_string(), 2);
            let mut a_row: Vec<(usize, FieldPrime)> = Vec::new();
            let mut b_row: Vec<(usize, FieldPrime)> = Vec::new();
            let mut c_row: Vec<(usize, FieldPrime)> = Vec::new();

            r1cs_expression(lhs, rhs, &mut variables, &mut a_row, &mut b_row, &mut c_row);
            a_row.sort_by(sort_tup);
            b_row.sort_by(sort_tup);
            c_row.sort_by(sort_tup);
            assert_eq!(vec![(1, FieldPrime::from(1))], a_row); // x
            assert_eq!(vec![(2, FieldPrime::from(6))], b_row); // y * 6
            assert_eq!(vec![(1, FieldPrime::from(3))], c_row); // 3 * x
        }
    }
}<|MERGE_RESOLUTION|>--- conflicted
+++ resolved
@@ -289,16 +289,11 @@
 
     // ~out is added after main's arguments as we want variables (columns)
     // in the r1cs to be aligned like "public inputs | private inputs"
-<<<<<<< HEAD
     
     let main_return_count = main.signature.outputs.iter().map(|t| t.get_primitive_count()).fold(0, |acc, x| acc + x);
 
     for i in 0..main_return_count {
-        variables.push(format!("~out_{}", i).to_string());
-=======
-    for i in 0..main.return_count {
         provide_variable_idx(&mut variables, &format!("~out_{}", i).to_string());
->>>>>>> 580a8085
     }
 
     // position where private part of witness starts
