--- conflicted
+++ resolved
@@ -237,13 +237,8 @@
                 )
             },
             FlatStatement::Directive(d) => {
-<<<<<<< HEAD
-                let outputs = d.outputs.into_iter().map(|o| substitution.get(&o).unwrap_or(o)).collect();
+                let outputs = d.outputs.into_iter().map(|o| o.apply_substitution(substitution, should_fallback)).collect();
                 let inputs = d.inputs.into_iter().map(|i| i.apply_substitution(substitution, should_fallback)).collect();
-=======
-                let outputs = d.outputs.into_iter().map(|o| substitution.get(&o).unwrap_or(&o).clone()).collect();
-                let inputs = d.inputs.into_iter().map(|i| substitution.get(&i).unwrap().clone()).collect();
->>>>>>> 70ee5265
 
                 FlatStatement::Directive(
                     DirectiveStatement {
